--- conflicted
+++ resolved
@@ -3,23 +3,6 @@
 import MagicString from 'magic-string';
 import { walk } from 'estree-walker';
 
-<<<<<<< HEAD
-=======
-// https://github.com/vitejs/vite/discussions/5109#discussioncomment-1450726
-function isSSR(options: undefined | boolean | { ssr: boolean }): boolean {
-	if (options === undefined) {
-		return false;
-	}
-	if (typeof options === 'boolean') {
-		return options;
-	}
-	if (typeof options == 'object') {
-		return !!options.ssr;
-	}
-	return false;
-}
-
->>>>>>> 356d81ab
 // This matches any JS-like file (that we know of)
 // See https://regex101.com/r/Cgofir/1
 const SUPPORTED_FILES = /\.(astro|svelte|vue|[cm]?js|jsx|[cm]?ts|tsx)$/;
@@ -31,30 +14,11 @@
 }
 
 export default function pluginFetch(): Plugin {
-<<<<<<< HEAD
-  return {
-    name: '@astrojs/vite-plugin-fetch',
-    enforce: 'post',
-    async transform(code, id, opts) {
-      const ssr = Boolean(opts?.ssr);
-      // If this isn't an SSR pass, `fetch` will already be available!
-      if (!ssr) {
-        return null;
-      }
-      // Only transform JS-like files
-      if (!id.match(SUPPORTED_FILES)) {
-        return null;
-      }
-      // Optimization: only run on probable matches
-      if (!code.includes('fetch')) {
-        return null;
-      }
-=======
 	return {
 		name: '@astrojs/vite-plugin-fetch',
 		enforce: 'post',
 		async transform(code, id, opts) {
-			const ssr = isSSR(opts);
+			const ssr = Boolean(opts?.ssr);
 			// If this isn't an SSR pass, `fetch` will already be available!
 			if (!ssr) {
 				return null;
@@ -67,7 +31,6 @@
 			if (!code.includes('fetch')) {
 				return null;
 			}
->>>>>>> 356d81ab
 
 			const ast = this.parse(code);
 			let fetchDeclared = false;
