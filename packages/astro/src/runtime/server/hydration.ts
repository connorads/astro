import type { AstroComponentMetadata } from '../../@types/astro';
import type { SSRElement } from '../../@types/astro';
import { serializeListValue } from './util.js';
<<<<<<< HEAD
import serialize from 'serialize-javascript';
=======

const { generate, GENERATOR } = astring;

// INVESTIGATE: What features are we getting from this that we need?
// JSON.stringify has a "replacer" argument.
// A more robust version alternative to `JSON.stringify` that can handle most values
// see https://github.com/remcohaszing/estree-util-value-to-estree#readme
const customGenerator: astring.Generator = {
	...GENERATOR,
	Literal(node, state) {
		if (node.raw != null) {
			// escape closing script tags in strings so browsers wouldn't interpret them as
			// closing the actual end tag in HTML
			state.write(node.raw.replace('</script>', '<\\/script>'));
		} else {
			GENERATOR.Literal(node, state);
		}
	},
};
>>>>>>> 356d81ab

// Serializes props passed into a component so that they can be reused during hydration.
export function serializeProps(value: any) {
<<<<<<< HEAD
  return serialize(value);
=======
	return generate(valueToEstree(value), {
		generator: customGenerator,
	});
>>>>>>> 356d81ab
}

const HydrationDirectives = ['load', 'idle', 'media', 'visible', 'only'];

interface ExtractedProps {
	hydration: {
		directive: string;
		value: string;
		componentUrl: string;
		componentExport: { value: string };
	} | null;
	props: Record<string | number, any>;
}

// Used to extract the directives, aka `client:load` information about a component.
// Finds these special props and removes them from what gets passed into the component.
export function extractDirectives(inputProps: Record<string | number, any>): ExtractedProps {
	let extracted: ExtractedProps = {
		hydration: null,
		props: {},
	};
	for (const [key, value] of Object.entries(inputProps)) {
		if (key.startsWith('client:')) {
			if (!extracted.hydration) {
				extracted.hydration = {
					directive: '',
					value: '',
					componentUrl: '',
					componentExport: { value: '' },
				};
			}
			switch (key) {
				case 'client:component-path': {
					extracted.hydration.componentUrl = value;
					break;
				}
				case 'client:component-export': {
					extracted.hydration.componentExport.value = value;
					break;
				}
				default: {
					extracted.hydration.directive = key.split(':')[1];
					extracted.hydration.value = value;

					// throw an error if an invalid hydration directive was provided
					if (HydrationDirectives.indexOf(extracted.hydration.directive) < 0) {
						throw new Error(`Error: invalid hydration directive "${key}". Supported hydration methods: ${HydrationDirectives.map((d) => `"client:${d}"`).join(', ')}`);
					}

					// throw an error if the query wasn't provided for client:media
					if (extracted.hydration.directive === 'media' && typeof extracted.hydration.value !== 'string') {
						throw new Error('Error: Media query must be provided for "client:media", similar to client:media="(max-width: 600px)"');
					}

					break;
				}
			}
		} else if (key === 'class:list') {
			// support "class" from an expression passed into a component (#782)
			extracted.props[key.slice(0, -5)] = serializeListValue(value);
		} else {
			extracted.props[key] = value;
		}
	}
	return extracted;
}

interface HydrateScriptOptions {
	renderer: any;
	astroId: string;
	props: Record<string | number, any>;
}

/** For hydrated components, generate a <script type="module"> to load the component */
export async function generateHydrateScript(scriptOptions: HydrateScriptOptions, metadata: Required<AstroComponentMetadata>): Promise<SSRElement> {
	const { renderer, astroId, props } = scriptOptions;
	const { hydrate, componentUrl, componentExport } = metadata;

	if (!componentExport) {
		throw new Error(`Unable to resolve a componentExport for "${metadata.displayName}"! Please open an issue.`);
	}

	let hydrationSource = '';
	if (renderer.hydrationPolyfills) {
		hydrationSource += `await Promise.all([${renderer.hydrationPolyfills.map((src: string) => `\n  import("${src}")`).join(', ')}]);\n`;
	}

	hydrationSource += renderer.source
		? `const [{ ${componentExport.value}: Component }, { default: hydrate }] = await Promise.all([import("${componentUrl}"), import("${renderer.source}")]);
  return (el, children) => hydrate(el)(Component, ${serializeProps(props)}, children);
`
		: `await import("${componentUrl}");
  return () => {};
`;

	const hydrationScript = {
		props: { type: 'module', 'data-astro-component-hydration': true },
		children: `import setup from 'astro/client/${hydrate}.js';
setup("${astroId}", {${metadata.hydrateArgs ? `value: ${JSON.stringify(metadata.hydrateArgs)}` : ''}}, async () => {
  ${hydrationSource}
});
`,
	};

	return hydrationScript;
}<|MERGE_RESOLUTION|>--- conflicted
+++ resolved
@@ -1,39 +1,11 @@
 import type { AstroComponentMetadata } from '../../@types/astro';
 import type { SSRElement } from '../../@types/astro';
 import { serializeListValue } from './util.js';
-<<<<<<< HEAD
 import serialize from 'serialize-javascript';
-=======
-
-const { generate, GENERATOR } = astring;
-
-// INVESTIGATE: What features are we getting from this that we need?
-// JSON.stringify has a "replacer" argument.
-// A more robust version alternative to `JSON.stringify` that can handle most values
-// see https://github.com/remcohaszing/estree-util-value-to-estree#readme
-const customGenerator: astring.Generator = {
-	...GENERATOR,
-	Literal(node, state) {
-		if (node.raw != null) {
-			// escape closing script tags in strings so browsers wouldn't interpret them as
-			// closing the actual end tag in HTML
-			state.write(node.raw.replace('</script>', '<\\/script>'));
-		} else {
-			GENERATOR.Literal(node, state);
-		}
-	},
-};
->>>>>>> 356d81ab
 
 // Serializes props passed into a component so that they can be reused during hydration.
 export function serializeProps(value: any) {
-<<<<<<< HEAD
   return serialize(value);
-=======
-	return generate(valueToEstree(value), {
-		generator: customGenerator,
-	});
->>>>>>> 356d81ab
 }
 
 const HydrationDirectives = ['load', 'idle', 'media', 'visible', 'only'];
