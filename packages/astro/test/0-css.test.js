/**
 * CSS test
 * Run this test first! This uses quite a bit of memory, so prefixing with `0-` helps it start and finish early,
 * rather than trying to start up when all other threads are busy and having to fight for resources
 */

import { expect } from 'chai';
import cheerio from 'cheerio';
import { loadFixture } from './test-utils.js';

let fixture;

describe('CSS', function () {
	before(async () => {
		fixture = await loadFixture({
			projectRoot: './fixtures/0-css/',
			renderers: ['@astrojs/renderer-react', '@astrojs/renderer-svelte', '@astrojs/renderer-vue'],
		});
	});

	// test HTML and CSS contents for accuracy
	describe('build', () => {
		this.timeout(30000); // test needs a little more time in CI

		let $;
		let bundledCSS;

		before(async () => {
			await fixture.build();

			// get bundled CSS (will be hashed, hence DOM query)
			const html = await fixture.readFile('/index.html');
			$ = cheerio.load(html);
			const bundledCSSHREF = $('link[rel=stylesheet][href^=assets/]').attr('href');
			bundledCSS = await fixture.readFile(bundledCSSHREF.replace(/^\/?/, '/'));
		});

		describe('Astro Styles', () => {
			it('HTML and CSS scoped correctly', async () => {
				const el1 = $('#dynamic-class');
				const el2 = $('#dynamic-vis');
				const classes = $('#class').attr('class').split(' ');
				const scopedClass = classes.find((name) => /^astro-[A-Za-z0-9-]+/.test(name));

				// 1. check HTML
				expect(el1.attr('class')).to.equal(`blue ${scopedClass}`);
				expect(el2.attr('class')).to.equal(`visible ${scopedClass}`);

				// 2. check CSS
				expect(bundledCSS).to.include(`.blue.${scopedClass}{color:#b0e0e6}.color\\:blue.${scopedClass}{color:#b0e0e6}.visible.${scopedClass}{display:block}`);
			});

			it('No <style> skips scoping', async () => {
				// Astro component without <style> should not include scoped class
				expect($('#no-scope').attr('class')).to.equal(undefined);
			});

			it('Child inheritance', async () => {
				expect($('#passed-in').attr('class')).to.match(/outer astro-[A-Z0-9]+ astro-[A-Z0-9]+/);
			});

			it('Using hydrated components adds astro-root styles', async () => {
				expect(bundledCSS).to.include('display:contents');
			});

			it('<style lang="sass">', async () => {
				expect(bundledCSS).to.match(new RegExp('h1.astro-[^{]*{color:#90ee90}'));
			});

			it('<style lang="scss">', async () => {
				expect(bundledCSS).to.match(new RegExp('h1.astro-[^{]*{color:#ff69b4}'));
			});
		});

		describe('Styles in src/', () => {
			it('.css', async () => {
				expect(bundledCSS).to.match(new RegExp('.linked-css[^{]*{color:gold'));
			});

			it('.sass', async () => {
				expect(bundledCSS).to.match(new RegExp('.linked-sass[^{]*{color:#789'));
			});

			it('.scss', async () => {
				expect(bundledCSS).to.match(new RegExp('.linked-scss[^{]*{color:#6b8e23'));
			});
		});

		describe('JSX', () => {
			it('.css', async () => {
				const el = $('#react-css');

				// 1. check HTML
				expect(el.attr('class')).to.include('react-title');

				// 2. check CSS
				expect(bundledCSS).to.include('.react-title{');
			});

			it('.module.css', async () => {
				const el = $('#react-module-css');
				const classes = el.attr('class').split(' ');
				const moduleClass = classes.find((name) => /^_title_[A-Za-z0-9-_]+/.test(name));

				// 1. check HTML
				expect(el.attr('class')).to.include(moduleClass);

				// 2. check CSS
				expect(bundledCSS).to.match(new RegExp(`.${moduleClass}[^{]*{font-family:fantasy}`));
			});

			it('.sass', async () => {
				const el = $('#react-sass');

				// 1. check HTML
				expect(el.attr('class')).to.include('react-sass-title');

				// 2. check CSS
				expect(bundledCSS).to.match(new RegExp(`.react-sass-title[^{]*{font-family:fantasy}`));
			});

			it('.scss', async () => {
				const el = $('#react-scss');

				// 1. check HTML
				expect(el.attr('class')).to.include('react-scss-title');

				// 2. check CSS
				expect(bundledCSS).to.match(new RegExp(`.react-scss-title[^{]*{font-family:fantasy}`));
			});

			it('.module.sass', async () => {
				const el = $('#react-module-sass');
				const classes = el.attr('class').split(' ');
				const moduleClass = classes.find((name) => /^_title_[A-Za-z0-9-_]+/.test(name));

				// 1. check HTML
				expect(el.attr('class')).to.include(moduleClass);

				// 2. check CSS
				expect(bundledCSS).to.match(new RegExp(`.${moduleClass}[^{]*{font-family:fantasy}`));
			});

			it('.module.scss', async () => {
				const el = $('#react-module-scss');
				const classes = el.attr('class').split(' ');
				const moduleClass = classes.find((name) => /^_title_[A-Za-z0-9-_]+/.test(name));

				// 1. check HTML
				expect(el.attr('class')).to.include(moduleClass);

				// 2. check CSS
				expect(bundledCSS).to.match(new RegExp(`.${moduleClass}[^{]*{font-family:fantasy}`));
			});
		});

		describe('Vue', () => {
			it('<style>', async () => {
				const el = $('#vue-css');

				// 1. check HTML
				expect(el.attr('class')).to.include('vue-css');

				// 2. check CSS
				expect(bundledCSS).to.match(new RegExp(`.vue-css[^{]*{font-family:cursive`));
			});

			it('<style scoped>', async () => {
				const el = $('#vue-scoped');

				// find data-v-* attribute (how Vue CSS scoping works)
				const { attribs } = el.get(0);
				const scopeId = Object.keys(attribs).find((k) => k.startsWith('data-v-'));
				expect(scopeId).to.be.ok;

				// 1. check HTML
				expect(el.attr('class')).to.include('vue-scoped');

				// 2. check CSS
				expect(bundledCSS).to.include(`.vue-scoped[${scopeId}]`);
			});

			it('<style module>', async () => {
				const el = $('#vue-modules');
				const classes = el.attr('class').split(' ');
				const moduleClass = classes.find((name) => /^_title_[A-Za-z0-9-_]+/.test(name));

				// 1. check HTML
				expect(el.attr('class')).to.include(moduleClass);

<<<<<<< HEAD
        // 2. check CSS
        expect(bundledCSS).to.include(`${moduleClass}{`);
      });

      it('<style lang="sass">', async () => {
        const el = $('#vue-sass');

        // 1. check HTML
        expect(el.attr('class')).to.include('vue-sass');

        // 2. check CSS
        expect(bundledCSS).to.match(new RegExp(`.vue-sass[^{]*{font-family:cursive`));
      });

      it('<style lang="scss">', async () => {
        const el = $('#vue-scss');

        // 1. check HTML
        expect(el.attr('class')).to.include('vue-scss');

        // 2. check CSS
        expect(bundledCSS).to.match(new RegExp(`.vue-scss[^{]*{font-family:cursive`));
      });
    });

    describe('Svelte', () => {
      it('<style>', async () => {
        const el = $('#svelte-css');
        const classes = el.attr('class').split(' ');
        const scopedClass = classes.find((name) => /^s-[A-Za-z0-9-]+/.test(name));

        // 1. check HTML
        expect(el.attr('class')).to.include('svelte-css');

        // 2. check CSS
        expect(bundledCSS).to.match(new RegExp(`.svelte-css.${scopedClass}[^{]*{font-family:"Comic Sans MS"`));
      });

      it('<style lang="sass">', async () => {
        const el = $('#svelte-sass');
        const classes = el.attr('class').split(' ');
        const scopedClass = classes.find((name) => /^s-[A-Za-z0-9-]+/.test(name));

        // 1. check HTML
        expect(el.attr('class')).to.include('svelte-sass');

        // 2. check CSS
        expect(bundledCSS).to.match(new RegExp(`.svelte-sass.${scopedClass}[^{]*{font-family:"Comic Sans MS"`));
      });

      it('<style lang="scss">', async () => {
        const el = $('#svelte-scss');
        const classes = el.attr('class').split(' ');
        const scopedClass = classes.find((name) => /^s-[A-Za-z0-9-]+/.test(name));

        // 1. check HTML
        expect(el.attr('class')).to.include('svelte-scss');

        // 2. check CSS
        expect(bundledCSS).to.match(new RegExp(`.svelte-scss.${scopedClass}[^{]*{font-family:"Comic Sans MS"`));
      });
    });
  });

  // with "build" handling CSS checking, the dev tests are mostly testing the paths resolve in dev
  describe('dev', () => {
    let devServer;
    let $;

    before(async () => {
      devServer = await fixture.startDevServer();
      const html = await fixture.fetch('/').then((res) => res.text());
      $ = cheerio.load(html);
    });

    after(async () => {
      devServer && (await devServer.stop());
    });

    it('resolves CSS in public/', async () => {
      const href = $('link[href="/global.css"]').attr('href');
      expect((await fixture.fetch(href)).status).to.equal(200);
    });

    it('resolves CSS in src/', async () => {
      const href = $('link[href$="linked.css"]').attr('href');
      expect((await fixture.fetch(href)).status).to.equal(200);
    });

    it('resolved imported CSS with ?url', async () => {
      const href = $('link[href$="imported-url.css"]').attr('href');
      expect(href).to.be.ok('string', 'Expected imported ?url CSS to exist');
      expect((await fixture.fetch(href)).status).to.equal(200);
    });

    it('resolves Astro styles', async () => {
      const style = $('style[astro-style]');
      expect(style.length).to.not.equal(0);
    });

    it('resolves Styles from React', async () => {
      const styles = ['ReactCSS.css', 'ReactModules.module.css', 'ReactModules.module.scss', 'ReactModules.module.sass', 'ReactSass.sass', 'ReactScss.scss'];
      for (const style of styles) {
        const href = $(`link[href$="${style}"]`).attr('href');
        expect((await fixture.fetch(href)).status, style).to.equal(200);
      }
    });

    it('resolves CSS from Svelte', async () => {
      const scripts = ['SvelteCSS.svelte?svelte&type=style&lang.css', 'SvelteSass.svelte?svelte&type=style&lang.css', 'SvelteScss.svelte?svelte&type=style&lang.css'];
      for (const script of scripts) {
        const src = $(`script[src$="${script}"]`).attr('src');
        expect((await fixture.fetch(src)).status, script).to.equal(200);
      }
    });

    it('resolves CSS from Vue', async () => {
      const styles = [
        'VueCSS.vue?vue&type=style&index=0&lang.css',
        'VueModules.vue?vue&type=style&index=0&lang.module.scss',
        'VueSass.vue?vue&type=style&index=0&lang.sass',
        'VueScoped.vue?vue&type=style&index=0&scoped=true&lang.css',
        'VueScss.vue?vue&type=style&index=0&lang.scss',
      ];
      for (const style of styles) {
        const href = $(`link[href$="${style}"]`).attr('href');
        expect((await fixture.fetch(href)).status, style).to.equal(200);
      }
    });
  });
=======
				// 2. check CSS
				expect(bundledCSS).to.include(`${moduleClass}{`);
			});

			it('<style lang="sass">', async () => {
				const el = $('#vue-sass');

				// 1. check HTML
				expect(el.attr('class')).to.include('vue-sass');

				// 2. check CSS
				expect(bundledCSS).to.match(new RegExp(`.vue-sass[^{]*{font-family:cursive`));
			});

			it('<style lang="scss">', async () => {
				const el = $('#vue-scss');

				// 1. check HTML
				expect(el.attr('class')).to.include('vue-scss');

				// 2. check CSS
				expect(bundledCSS).to.match(new RegExp(`.vue-scss[^{]*{font-family:cursive`));
			});
		});

		describe('Svelte', () => {
			it('<style>', async () => {
				const el = $('#svelte-css');
				const classes = el.attr('class').split(' ');
				const scopedClass = classes.find((name) => /^s-[A-Za-z0-9-]+/.test(name));

				// 1. check HTML
				expect(el.attr('class')).to.include('svelte-css');

				// 2. check CSS
				expect(bundledCSS).to.match(new RegExp(`.svelte-css.${scopedClass}[^{]*{font-family:"Comic Sans MS"`));
			});

			it('<style lang="sass">', async () => {
				const el = $('#svelte-sass');
				const classes = el.attr('class').split(' ');
				const scopedClass = classes.find((name) => /^s-[A-Za-z0-9-]+/.test(name));

				// 1. check HTML
				expect(el.attr('class')).to.include('svelte-sass');

				// 2. check CSS
				expect(bundledCSS).to.match(new RegExp(`.svelte-sass.${scopedClass}[^{]*{font-family:"Comic Sans MS"`));
			});

			it('<style lang="scss">', async () => {
				const el = $('#svelte-scss');
				const classes = el.attr('class').split(' ');
				const scopedClass = classes.find((name) => /^s-[A-Za-z0-9-]+/.test(name));

				// 1. check HTML
				expect(el.attr('class')).to.include('svelte-scss');

				// 2. check CSS
				expect(bundledCSS).to.match(new RegExp(`.svelte-scss.${scopedClass}[^{]*{font-family:"Comic Sans MS"`));
			});
		});
	});

	// with "build" handling CSS checking, the dev tests are mostly testing the paths resolve in dev
	describe('dev', () => {
		let devServer;
		let $;

		before(async () => {
			devServer = await fixture.startDevServer();
			const html = await fixture.fetch('/').then((res) => res.text());
			$ = cheerio.load(html);
		});

		after(async () => {
			devServer && (await devServer.stop());
		});

		it('resolves CSS in public/', async () => {
			const href = $('link[href="/global.css"]').attr('href');
			expect((await fixture.fetch(href)).status).to.equal(200);
		});

		it('resolves CSS in src/', async () => {
			const href = $('link[href$="linked.css"]').attr('href');
			expect((await fixture.fetch(href)).status).to.equal(200);
		});

		it('resolved imported CSS with ?url', async () => {
			const href = $('link[href$="imported-url.css"]').attr('href');
			expect((await fixture.fetch(href)).status).to.equal(200);
		});

		it('resolves Astro styles', async () => {
			const style = $('style[astro-style]');
			expect(style.length).to.not.equal(0);
		});

		it('resolves Styles from React', async () => {
			const styles = ['ReactCSS.css', 'ReactModules.module.css', 'ReactModules.module.scss', 'ReactModules.module.sass', 'ReactSass.sass', 'ReactScss.scss'];
			for (const style of styles) {
				const href = $(`link[href$="${style}"]`).attr('href');
				expect((await fixture.fetch(href)).status, style).to.equal(200);
			}
		});

		it('resolves CSS from Svelte', async () => {
			const scripts = ['SvelteCSS.svelte?svelte&type=style&lang.css', 'SvelteSass.svelte?svelte&type=style&lang.css', 'SvelteScss.svelte?svelte&type=style&lang.css'];
			for (const script of scripts) {
				const src = $(`script[src$="${script}"]`).attr('src');
				expect((await fixture.fetch(src)).status, script).to.equal(200);
			}
		});

		it('resolves CSS from Vue', async () => {
			const styles = [
				'VueCSS.vue?vue&type=style&index=0&lang.css',
				'VueModules.vue?vue&type=style&index=0&lang.module.scss',
				'VueSass.vue?vue&type=style&index=0&lang.sass',
				'VueScoped.vue?vue&type=style&index=0&scoped=true&lang.css',
				'VueScss.vue?vue&type=style&index=0&lang.scss',
			];
			for (const style of styles) {
				const href = $(`link[href$="${style}"]`).attr('href');
				expect((await fixture.fetch(href)).status, style).to.equal(200);
			}
		});
	});
>>>>>>> 356d81ab
});<|MERGE_RESOLUTION|>--- conflicted
+++ resolved
@@ -187,139 +187,6 @@
 
 				// 1. check HTML
 				expect(el.attr('class')).to.include(moduleClass);
-
-<<<<<<< HEAD
-        // 2. check CSS
-        expect(bundledCSS).to.include(`${moduleClass}{`);
-      });
-
-      it('<style lang="sass">', async () => {
-        const el = $('#vue-sass');
-
-        // 1. check HTML
-        expect(el.attr('class')).to.include('vue-sass');
-
-        // 2. check CSS
-        expect(bundledCSS).to.match(new RegExp(`.vue-sass[^{]*{font-family:cursive`));
-      });
-
-      it('<style lang="scss">', async () => {
-        const el = $('#vue-scss');
-
-        // 1. check HTML
-        expect(el.attr('class')).to.include('vue-scss');
-
-        // 2. check CSS
-        expect(bundledCSS).to.match(new RegExp(`.vue-scss[^{]*{font-family:cursive`));
-      });
-    });
-
-    describe('Svelte', () => {
-      it('<style>', async () => {
-        const el = $('#svelte-css');
-        const classes = el.attr('class').split(' ');
-        const scopedClass = classes.find((name) => /^s-[A-Za-z0-9-]+/.test(name));
-
-        // 1. check HTML
-        expect(el.attr('class')).to.include('svelte-css');
-
-        // 2. check CSS
-        expect(bundledCSS).to.match(new RegExp(`.svelte-css.${scopedClass}[^{]*{font-family:"Comic Sans MS"`));
-      });
-
-      it('<style lang="sass">', async () => {
-        const el = $('#svelte-sass');
-        const classes = el.attr('class').split(' ');
-        const scopedClass = classes.find((name) => /^s-[A-Za-z0-9-]+/.test(name));
-
-        // 1. check HTML
-        expect(el.attr('class')).to.include('svelte-sass');
-
-        // 2. check CSS
-        expect(bundledCSS).to.match(new RegExp(`.svelte-sass.${scopedClass}[^{]*{font-family:"Comic Sans MS"`));
-      });
-
-      it('<style lang="scss">', async () => {
-        const el = $('#svelte-scss');
-        const classes = el.attr('class').split(' ');
-        const scopedClass = classes.find((name) => /^s-[A-Za-z0-9-]+/.test(name));
-
-        // 1. check HTML
-        expect(el.attr('class')).to.include('svelte-scss');
-
-        // 2. check CSS
-        expect(bundledCSS).to.match(new RegExp(`.svelte-scss.${scopedClass}[^{]*{font-family:"Comic Sans MS"`));
-      });
-    });
-  });
-
-  // with "build" handling CSS checking, the dev tests are mostly testing the paths resolve in dev
-  describe('dev', () => {
-    let devServer;
-    let $;
-
-    before(async () => {
-      devServer = await fixture.startDevServer();
-      const html = await fixture.fetch('/').then((res) => res.text());
-      $ = cheerio.load(html);
-    });
-
-    after(async () => {
-      devServer && (await devServer.stop());
-    });
-
-    it('resolves CSS in public/', async () => {
-      const href = $('link[href="/global.css"]').attr('href');
-      expect((await fixture.fetch(href)).status).to.equal(200);
-    });
-
-    it('resolves CSS in src/', async () => {
-      const href = $('link[href$="linked.css"]').attr('href');
-      expect((await fixture.fetch(href)).status).to.equal(200);
-    });
-
-    it('resolved imported CSS with ?url', async () => {
-      const href = $('link[href$="imported-url.css"]').attr('href');
-      expect(href).to.be.ok('string', 'Expected imported ?url CSS to exist');
-      expect((await fixture.fetch(href)).status).to.equal(200);
-    });
-
-    it('resolves Astro styles', async () => {
-      const style = $('style[astro-style]');
-      expect(style.length).to.not.equal(0);
-    });
-
-    it('resolves Styles from React', async () => {
-      const styles = ['ReactCSS.css', 'ReactModules.module.css', 'ReactModules.module.scss', 'ReactModules.module.sass', 'ReactSass.sass', 'ReactScss.scss'];
-      for (const style of styles) {
-        const href = $(`link[href$="${style}"]`).attr('href');
-        expect((await fixture.fetch(href)).status, style).to.equal(200);
-      }
-    });
-
-    it('resolves CSS from Svelte', async () => {
-      const scripts = ['SvelteCSS.svelte?svelte&type=style&lang.css', 'SvelteSass.svelte?svelte&type=style&lang.css', 'SvelteScss.svelte?svelte&type=style&lang.css'];
-      for (const script of scripts) {
-        const src = $(`script[src$="${script}"]`).attr('src');
-        expect((await fixture.fetch(src)).status, script).to.equal(200);
-      }
-    });
-
-    it('resolves CSS from Vue', async () => {
-      const styles = [
-        'VueCSS.vue?vue&type=style&index=0&lang.css',
-        'VueModules.vue?vue&type=style&index=0&lang.module.scss',
-        'VueSass.vue?vue&type=style&index=0&lang.sass',
-        'VueScoped.vue?vue&type=style&index=0&scoped=true&lang.css',
-        'VueScss.vue?vue&type=style&index=0&lang.scss',
-      ];
-      for (const style of styles) {
-        const href = $(`link[href$="${style}"]`).attr('href');
-        expect((await fixture.fetch(href)).status, style).to.equal(200);
-      }
-    });
-  });
-=======
 				// 2. check CSS
 				expect(bundledCSS).to.include(`${moduleClass}{`);
 			});
@@ -449,5 +316,4 @@
 			}
 		});
 	});
->>>>>>> 356d81ab
 });